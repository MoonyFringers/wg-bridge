--- conflicted
+++ resolved
@@ -11,12 +11,4 @@
     steps:
       - name: Set up Git repository
         uses: actions/checkout@v3
-<<<<<<< HEAD
-      - uses: pre-commit/action@v3.0.1
-      - name: Run ShellCheck
-        uses: Azbagheri/shell-linter@latest
-        with:
-          exclude-issues: "SC2046,SC2068"
-=======
-      - uses: pre-commit/action@v3.0.1
->>>>>>> f75cf09a
+      - uses: pre-commit/action@v3.0.1